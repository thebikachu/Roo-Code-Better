--- conflicted
+++ resolved
@@ -22,17 +22,9 @@
 	useOpenRouterModelProviders,
 	OPENROUTER_DEFAULT_PROVIDER_NAME,
 } from "@src/components/ui/hooks/useOpenRouterModelProviders"
-<<<<<<< HEAD
-import { Select, SelectContent, SelectItem, SelectTrigger, SelectValue, Button } from "@src/components/ui"
-import { getRequestyApiKeyUrl, getOpenRouterAuthUrl, getGlamaAuthUrl } from "@src/oauth/urls"
-
-import { VSCodeButtonLink } from "../common/VSCodeButtonLink"
-
-import { MODELS_BY_PROVIDER, PROVIDERS, VERTEX_REGIONS, REASONING_MODELS, AWS_REGIONS } from "./constants"
-=======
-import { Select, SelectContent, SelectItem, SelectTrigger, SelectValue } from "@src/components/ui"
+import { Button, Select, SelectContent, SelectItem, SelectTrigger, SelectValue } from "@src/components/ui"
 import { VSCodeButtonLink } from "@src/components/common/VSCodeButtonLink"
-import { getRequestyAuthUrl, getGlamaAuthUrl } from "@src/oauth/urls"
+import { getGlamaAuthUrl, getRequestyApiKeyUrl } from "@src/oauth/urls"
 
 // Providers
 import { Anthropic } from "./providers/Anthropic"
@@ -48,7 +40,6 @@
 
 import { MODELS_BY_PROVIDER, PROVIDERS, REASONING_MODELS } from "./constants"
 import { inputEventTransform, noTransform } from "./transforms"
->>>>>>> 8ab0de3d
 import { ModelInfoView } from "./ModelInfoView"
 import { ModelPicker } from "./ModelPicker"
 import { ApiErrorMessage } from "./ApiErrorMessage"
