--- conflicted
+++ resolved
@@ -1,16 +1,4 @@
 # Roo-Cline
-<<<<<<< HEAD
-A fork of Cline, an autonomous coding agent, with some added experimental configuration and automation features.
-- Auto-approval capabilities for commands, write, and browser operations
-- Support for .clinerules per-project custom instructions
-- Ability to run side-by-side with Cline
-- Unit test coverage (written almost entirely by Roo Cline!)
-- Support for playing sound effects
-- Support for OpenRouter compression
-- Support for copying prompts from the history screen
-- Support for editing through diffs / handling truncated full-file edits
-- Support for newer Gemini models (gemini-exp-1206 and gemini-2.0-flash-exp)
-=======
 
 A fork of Cline, an autonomous coding agent, tweaked for more speed and flexibility. It’s been mainly writing itself recently, with a light touch of human guidance here and there.
 
@@ -26,7 +14,6 @@
 - OpenRouter compression support
 - Support for newer Gemini models (gemini-exp-1206, gemini-2.0-flash-exp)
 - Runs alongside the original Cline
->>>>>>> eda682cf
 
 ## Disclaimer
 
@@ -121,7 +108,7 @@
 
 Meet Cline, an AI assistant that can use your **CLI** a**N**d **E**ditor.
 
-Thanks to [Claude 3.5 Sonnet's agentic coding capabilities](https://www-cdn.anthropic.com/fed9cc193a14b84131812372d8d5857f8f304c52/Model_Card_Claude_3_Addendum.pdf), Cline can handle complex software development tasks step-by-step. With tools that let him create & edit files, explore large projects, use the browser, and execute terminal commands (after you grant permission), he can assist you in ways that go beyond code completion or tech support. Cline can even use the Model Context Protocol (MCP) to create new tools and extend his own capabilities. While autonomous AI scripts traditionally run in sandboxed environments, this extension provides a human-in-the-loop GUI to approve every file change and terminal command, providing a safe and accessible way to explore the potential of agentic AI.
+Thanks to [Claude 3.5 Sonnet's agentic coding capabilities](https://www-cdn.anthropic.com/fed9cc193a14b84131812372d8d5857f8f304c52/Model_Card_Claude_3_Addendum.pdf), Cline can handle complex software development tasks step-by-step. With tools that let him create & edit files, explore large projects, use the browser, and execute terminal commands (after you grant permission), he can assist you in ways that go beyond code completion or tech support. Cline can even use the Model Context Protocol (MCP) to create new tools and extend his own capabilities. While autonomous AI scripts traditionally run in sandboxed environments, this extension provides a human-in-the-loop GUI to approve every file change and terminal command, providing a safe and accessible way to explore the potential of agentic AI.
 
 1. Enter your task and add images to convert mockups into functional apps or fix bugs with screenshots.
 2. Cline starts by analyzing your file structure & source code ASTs, running regex searches, and reading relevant files to get up to speed in existing projects. By carefully managing what information is added to context, Cline can provide valuable assistance even for large, complex projects without overwhelming the context window.
@@ -202,13 +189,13 @@
 
 ### Add Context
 
-**`@url`:** Paste in a URL for the extension to fetch and convert to markdown, useful when you want to give Cline the latest docs
-
-**`@problems`:** Add workspace errors and warnings ('Problems' panel) for Cline to fix
-
-**`@file`:** Adds a file's contents so you don't have to waste API requests approving read file (+ type to search files)
-
-**`@folder`:** Adds folder's files all at once to speed up your workflow even more
+**`@url`:** Paste in a URL for the extension to fetch and convert to markdown, useful when you want to give Cline the latest docs
+
+**`@problems`:** Add workspace errors and warnings ('Problems' panel) for Cline to fix
+
+**`@file`:** Adds a file's contents so you don't have to waste API requests approving read file (+ type to search files)
+
+**`@folder`:** Adds folder's files all at once to speed up your workflow even more
 
 ## Contributing
 
