out
dist
node_modules
.vscode-test/

.DS_Store

<<<<<<< HEAD
# Builds
bin

prompts
=======
.npmrc

roo-cline-*.vsix
>>>>>>> da31a234
<|MERGE_RESOLUTION|>--- conflicted
+++ resolved
@@ -5,13 +5,9 @@
 
 .DS_Store
 
-<<<<<<< HEAD
 # Builds
 bin
+roo-cline-*.vsix
 
+# Prompts
 prompts
-=======
-.npmrc
-
-roo-cline-*.vsix
->>>>>>> da31a234
