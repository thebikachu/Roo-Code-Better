{
	"name": "@roo-code/vscode-e2e",
	"private": true,
	"scripts": {
<<<<<<< HEAD
		"lint": "eslint --max-warnings=0 src/**/*.ts",
=======
		"lint": "eslint src/**/*.ts --max-warnings=0",
>>>>>>> 27cf18ca
		"check-types": "tsc --noEmit",
		"format": "prettier --write src",
		"test:ci": "pnpm --filter roo-cline build:development && pnpm test:run",
		"test:run": "rimraf out && tsc -p tsconfig.json && npx dotenvx run -f .env.local -- node ./out/runTest.js"
	},
	"devDependencies": {
		"@types/mocha": "^10.0.10",
		"@types/node": "^22.14.1",
		"@types/vscode": "^1.95.0",
		"@vscode/test-cli": "^0.0.10",
		"@vscode/test-electron": "^2.4.0",
		"glob": "^11.0.1",
		"mocha": "^11.1.0",
		"rimraf": "^6.0.1",
		"typescript": "5.8.3"
	}
}<|MERGE_RESOLUTION|>--- conflicted
+++ resolved
@@ -2,11 +2,7 @@
 	"name": "@roo-code/vscode-e2e",
 	"private": true,
 	"scripts": {
-<<<<<<< HEAD
-		"lint": "eslint --max-warnings=0 src/**/*.ts",
-=======
 		"lint": "eslint src/**/*.ts --max-warnings=0",
->>>>>>> 27cf18ca
 		"check-types": "tsc --noEmit",
 		"format": "prettier --write src",
 		"test:ci": "pnpm --filter roo-cline build:development && pnpm test:run",
